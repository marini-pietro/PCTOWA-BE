"""
Authentication server for user login and JWT token generation.
This server provides endpoints for user authentication, token validation, and health checks.
"""

import base64
from typing import Dict, Union, List, Any
from flask import Flask, request, jsonify
from cryptography.hazmat.primitives.kdf.pbkdf2 import PBKDF2HMAC
from cryptography.hazmat.primitives import hashes
from cryptography.hazmat.backends import default_backend
from flask_jwt_extended import (
    JWTManager,
    create_access_token,
    create_refresh_token,
    get_jwt_identity,
    jwt_required,
)
from api_blueprints.blueprints_utils import (
    log,
    fetchone_query,
    is_rate_limited,
)
from config import (
    AUTH_SERVER_HOST,
    AUTH_SERVER_PORT,
    AUTH_SERVER_NAME_IN_LOG,
    AUTH_SERVER_DEBUG_MODE,
    JWT_ACCESS_TOKEN_EXPIRES,
    JWT_SECRET_KEY,
    STATUS_CODES,
    JWT_REFRESH_TOKEN_EXPIRES,
    JWT_ALGORITHM,
    AUTH_SERVER_RATE_LIMIT,
    AUTH_SERVER_SSL,
    AUTH_SERVER_SSL_CERT,
    AUTH_SERVER_SSL_KEY,
    SQL_PATTERN,
)

# Initialize Flask app
auth_api = Flask(__name__)

# Check JWT secret key length
PASSWORD_NUM_BITS = len(JWT_SECRET_KEY.encode("utf-8")) * 8
if PASSWORD_NUM_BITS < 256:
    raise RuntimeWarning("jwt secret key too short")

# Configure JWT
auth_api.config["JWT_SECRET_KEY"] = (
    JWT_SECRET_KEY  # Use a secure key (ideally at least 256 bits)
)
auth_api.config["JWT_ACCESS_TOKEN_EXPIRES"] = JWT_ACCESS_TOKEN_EXPIRES
auth_api.config["JWT_REFRESH_TOKEN_EXPIRES"] = JWT_REFRESH_TOKEN_EXPIRES
auth_api.config["JWT_ALGORITHM"] = JWT_ALGORITHM

jwt = JWTManager(auth_api)

<<<<<<< HEAD
def verify_password(stored_password: str, provided_password: str) -> bool:
    # Split the stored password into salt and hash
    salt, hashed_password = stored_password.split(":")
    salt = base64.urlsafe_b64decode(salt)
    
    # Recreate the KDF with the same salt
    kdf = PBKDF2HMAC(
        algorithm=hashes.SHA256(),
        length=32,
        salt=salt,
        iterations=100000,
        backend=default_backend()
    )
    
    # Verify the provided password
    try:
        kdf.verify(provided_password.encode('utf-8'), base64.urlsafe_b64decode(hashed_password))
        return True
    except Exception:
        return False

def is_input_safe(data: Union[str, List[str], Dict[Any, Any]]) -> bool:
    """
    Check if the input data (string, list, or dictionary) contains SQL instructions.
    Returns True if safe, False if potentially unsafe.

    :param data: str, list, or dict - The input data to validate.
    :return: bool - True if the input is safe, False otherwise.
    """
    if isinstance(data, str):
        return not bool(SQL_PATTERN.search(data))
    if isinstance(data, list):
        return all(
            isinstance(item, str) and not bool(SQL_PATTERN.search(item))
            for item in data
        )
    if isinstance(data, dict):
        return all(
            isinstance(key, str)
            and isinstance(value, str)
            and not bool(SQL_PATTERN.search(value))
            for key, value in data.items()
        )
    else:
        raise TypeError(
            "Input must be a string, list of strings, or dictionary with string keys and values."
        )


@app.before_request
def validate_user_data():
    """
    Validate user data for all incoming requests by checking for SQL injection, JSON presence for methods that use them and JSON format.
    This function is called before each request to ensure that the data is safe and valid.
    This does check for any endpoint specific validation, which should be done in the respective blueprint.
    """
    # Validate JSON body for POST, PUT, PATCH methods
    if request.method in ["POST", "PUT", "PATCH"]:
        if not request.is_json or request.json is None:
            return (
                jsonify(
                    "Request body must be valid JSON with Content-Type: application/json"
                ),
                STATUS_CODES["bad_request"],
            )
        try:
            data = request.get_json(silent=False)
            if data == {}:
                return (
                    jsonify("Request body must not be empty"),
                    STATUS_CODES["bad_request"],
                )
        except (ValueError, Exception):
            return (jsonify("Invalid JSON format"), STATUS_CODES["bad_request"])

        # Validate JSON keys and values for SQL injection
        for key, value in data.items():
            if not is_input_safe(key):
                return (
                    jsonify(
                        {"error": f"Invalid JSON key: {key} suspected SQL injection"}
                    ),
                    STATUS_CODES["bad_request"],
                )
            if isinstance(value, str) and not is_input_safe(value):
                return (
                    jsonify(
                        {
                            "error": f"Invalid JSON value for key '{key}': suspected SQL injection"
                        }
                    ),
                    STATUS_CODES["bad_request"],
                )

    # Validate path variables (if needed)
    for key, value in request.view_args.items():
        if not is_input_safe(value):
            return (
                jsonify(
                    {"error": f"Invalid path variable: {key} suspected SQL injection"}
                ),
                STATUS_CODES["bad_request"],
            )


@app.before_request
=======
@auth_api.before_request
>>>>>>> bd5ff0db
def enforce_rate_limit():
    """
    Enforce rate limiting for all incoming requests.
    """
    if AUTH_SERVER_RATE_LIMIT:  # Check if rate limiting is enabled
        client_ip = request.remote_addr
        if is_rate_limited(client_ip):
            return (
                jsonify({"error": "Rate limit exceeded"}),
                STATUS_CODES["too_many_requests"],
            )


@auth_api.route("/auth/login", methods=["POST"])
def login():
    """
    Login endpoint to authenticate users and generate JWT tokens.
    """

    # Gather parameters
    data = request.get_json()
    email: str = data.get("email")
    password: str = data.get("password")

    # Query the database to retrieve the user's hashed password and role
    user: Dict[str, Any] = fetchone_query(
        "SELECT email_utente, password, ruolo "
        "FROM utenti "
        "WHERE email_utente = %s",
        (email,),
    )

    if user:
        # Verify the provided password against the stored hashed password
        if verify_password(user["password"], password):
            # Use a string for the identity (sub claim)
            identity = user["email_utente"]  # Use the email as the identity

            # Add additional claims (e.g., ruolo) as custom claims
            additional_claims = {"role": user["ruolo"]}

            # Generate the access token
            access_token: str = create_access_token(
                identity=identity, additional_claims=additional_claims
            )

            # Generate the refresh token
            refresh_token: str = create_refresh_token(
                identity=identity, additional_claims=additional_claims
            )

            # Log the login operation
            log(
                log_type="info",
                message=f"User {email} logged in",
                origin_name=AUTH_SERVER_NAME_IN_LOG,
                origin_host=AUTH_SERVER_HOST,
                message_id="UserAction",
                structured_data=f"[endpoint='{request.path}' verb='POST']",
            )

            # Return both tokens
            return (
                jsonify({"access_token": access_token, "refresh_token": refresh_token}),
                STATUS_CODES["ok"],
            )

    # Handle invalid credentials
    return jsonify({"error": "Invalid credentials"}), STATUS_CODES["unauthorized"]


@auth_api.route("/auth/refresh", methods=["POST"])
@jwt_required(refresh=True)  # Require a valid refresh token
def refresh():
    """
    Refresh endpoint to issue a new access token using a refresh token.
    """
    # Get the identity from the refresh token
    identity = get_jwt_identity()

    # Generate a new access token
    new_access_token = create_access_token(identity=identity)

    # Return the new access token
    return jsonify({"access_token": new_access_token}), STATUS_CODES["ok"]


@auth_api.route("/health", methods=["GET"])
def health_check():
    """
    Health check endpoint to verify the server is running.
    """
    return jsonify({"status": "ok"}), STATUS_CODES["ok"]


if __name__ == "__main__":
<<<<<<< HEAD
    app.run(
        host=AUTH_SERVER_HOST,
        port=AUTH_SERVER_PORT,
        debug=AUTH_SERVER_DEBUG_MODE,
        ssl_context=(
            (AUTH_SERVER_SSL_CERT, AUTH_SERVER_SSL_KEY) if AUTH_SERVER_SSL else None
        ),
    )
    log(
        log_type="info",
        message="Authentication server started",
        origin_name=AUTH_SERVER_NAME_IN_LOG,
        origin_host=AUTH_SERVER_HOST,
        message_id="ServerAction",
        structured_data=f"[host='{AUTH_SERVER_HOST}' port='{AUTH_SERVER_PORT}']",
    )
=======
    auth_api.run(host=AUTH_SERVER_HOST, 
                 port=AUTH_SERVER_PORT, 
                 debug=AUTH_SERVER_DEBUG_MODE)
>>>>>>> bd5ff0db
<|MERGE_RESOLUTION|>--- conflicted
+++ resolved
@@ -56,7 +56,6 @@
 
 jwt = JWTManager(auth_api)
 
-<<<<<<< HEAD
 def verify_password(stored_password: str, provided_password: str) -> bool:
     # Split the stored password into salt and hash
     salt, hashed_password = stored_password.split(":")
@@ -106,7 +105,7 @@
         )
 
 
-@app.before_request
+@auth_api.before_request
 def validate_user_data():
     """
     Validate user data for all incoming requests by checking for SQL injection, JSON presence for methods that use them and JSON format.
@@ -162,10 +161,7 @@
             )
 
 
-@app.before_request
-=======
 @auth_api.before_request
->>>>>>> bd5ff0db
 def enforce_rate_limit():
     """
     Enforce rate limiting for all incoming requests.
@@ -262,8 +258,7 @@
 
 
 if __name__ == "__main__":
-<<<<<<< HEAD
-    app.run(
+    auth_api.run(
         host=AUTH_SERVER_HOST,
         port=AUTH_SERVER_PORT,
         debug=AUTH_SERVER_DEBUG_MODE,
@@ -278,9 +273,4 @@
         origin_host=AUTH_SERVER_HOST,
         message_id="ServerAction",
         structured_data=f"[host='{AUTH_SERVER_HOST}' port='{AUTH_SERVER_PORT}']",
-    )
-=======
-    auth_api.run(host=AUTH_SERVER_HOST, 
-                 port=AUTH_SERVER_PORT, 
-                 debug=AUTH_SERVER_DEBUG_MODE)
->>>>>>> bd5ff0db
+    )