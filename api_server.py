"""
API server for the application.
This server handles incoming requests and routes them to the appropriate blueprints.
It also provides a health check endpoint and a shutdown endpoint.
"""

from typing import Union, List, Dict, Any
from os import listdir as os_listdir
from os.path import join as os_path_join
from os.path import dirname as os_path_dirname
from os.path import abspath as os_path_abspath
from importlib import import_module
from flask import Flask, jsonify, request
from flask_jwt_extended import JWTManager
from api_blueprints import __all__  # Import all the blueprints
from api_blueprints.blueprints_utils import log, is_rate_limited
from config import (
    API_SERVER_HOST,
    API_SERVER_PORT,
    API_SERVER_DEBUG_MODE,
    API_SERVER_NAME_IN_LOG,
    STATUS_CODES,
    API_VERSION,
    URL_PREFIX,
    JWT_SECRET_KEY,
    JWT_ALGORITHM,
    JWT_QUERY_STRING_NAME,
    JWT_ACCESS_COOKIE_NAME,
    JWT_REFRESH_COOKIE_NAME,
    JWT_JSON_KEY,
    JWT_REFRESH_JSON_KEY,
    JWT_TOKEN_LOCATION,
    JWT_REFRESH_TOKEN_EXPIRES,
    API_SERVER_RATE_LIMIT,
    API_SERVER_SSL,
    API_SERVER_SSL_CERT,
    API_SERVER_SSL_KEY,
    SQL_PATTERN,
)

# Create a Flask app
main_api = Flask(__name__)

# Configure JWT validation settings
main_api.config["JWT_SECRET_KEY"] = (
    JWT_SECRET_KEY  # Same secret key as the auth microservice
)
main_api.config["JWT_ALGORITHM"] = JWT_ALGORITHM  # Same algorithm as the auth microservice
main_api.config["JWT_TOKEN_LOCATION"] = JWT_TOKEN_LOCATION  # Where to look for tokens
main_api.config["JWT_QUERY_STRING_NAME"] = JWT_QUERY_STRING_NAME  # Custom query string name
main_api.config["JWT_ACCESS_COOKIE_NAME"] = (
    JWT_ACCESS_COOKIE_NAME  # Custom access cookie name
)
main_api.config["JWT_REFRESH_COOKIE_NAME"] = (
    JWT_REFRESH_COOKIE_NAME  # Custom refresh cookie name
)
main_api.config["JWT_JSON_KEY"] = JWT_JSON_KEY  # Custom JSON key for access tokens
main_api.config["JWT_REFRESH_JSON_KEY"] = (
    JWT_REFRESH_JSON_KEY  # Custom JSON key for refresh tokens
)
main_api.config["JWT_REFRESH_TOKEN_EXPIRES"] = (
    JWT_REFRESH_TOKEN_EXPIRES  # Refresh token valid duration
)

# Initialize JWTManager for validation only
jwt = JWTManager(main_api)

# Register the blueprints
blueprints_dir: str = os_path_join(
    os_path_dirname(os_path_abspath(__file__)), "api_blueprints"
)
for filename in os_listdir(blueprints_dir):
    if filename.endswith("_bp.py"):  # Look for files ending with '_bp.py'

        # Import the module dynamically
        module_name: str = filename[:-3]  # Remove the .py extension
        module = import_module(f"api_blueprints.{module_name}")

        # Get the Blueprint object (assumes the object has the same name as the file)
        blueprint = getattr(module, module_name)

        main_api.register_blueprint(
            blueprint, url_prefix=URL_PREFIX
        )  # Remove '_bp' for the URL prefix
        print(f"Registered blueprint: {module_name} with prefix {URL_PREFIX}")

<<<<<<< HEAD

def is_input_safe(data: Union[str, List[Any], Dict[Any, Any]]) -> bool:
    """
    Check if the input data (string, list, or dictionary) contains SQL instructions.
    Returns True if safe, False if potentially unsafe.

    :param data: str, list, or dict - The input data to validate.
    :return: bool - True if the input is safe, False otherwise.
    """
    if isinstance(data, str):
        return not bool(SQL_PATTERN.search(data))
    if isinstance(data, list):
        for item in data:
            if isinstance(item, str) and SQL_PATTERN.search(item):
                return False
        return True
    if isinstance(data, dict):
        # Check keys and values in the dictionary for SQL patterns
        for key, value in data.items():
            if isinstance(key, str) and SQL_PATTERN.search(key):
                return False
            if isinstance(value, str) and SQL_PATTERN.search(value):
                return False
        return True
    else:
        return (
            "Input must be a string, list of strings, or dictionary with string keys and values."
        )


@app.before_request
def validate_user_data():
    """
    Validate user data for all incoming requests by checking for SQL injection, JSON presence for methods that use them and JSON format.
    This function is called before each request to ensure that the data is safe and valid.
    This does check for any endpoint specific validation, which should be done in the respective blueprint.
    """
    # Validate JSON body for POST, PUT, PATCH methods
    if request.method in ["POST", "PUT", "PATCH"]:
        if not request.is_json or request.json is None:
            return (
                jsonify(
                    "Request body must be valid JSON with Content-Type: application/json"
                ),
                STATUS_CODES["bad_request"],
            )
        try:
            data = request.get_json(silent=False)
            if data == {}:
                return (
                    jsonify("Request body must not be empty"),
                    STATUS_CODES["bad_request"],
                )
        except ValueError:
            return (jsonify("Invalid JSON format"), STATUS_CODES["bad_request"])

        # Validate JSON keys and values for SQL injection
        for key, value in data.items():
            if not is_input_safe(key):
                return (
                    jsonify(
                        {"error": f"Invalid JSON key: {key} suspected SQL injection"}
                    ),
                    STATUS_CODES["bad_request"],
                )
            if isinstance(value, str) and not is_input_safe(value):
                return (
                    jsonify(
                        {
                            "error": f"Invalid JSON value for key '{key}': suspected SQL injection"
                        }
                    ),
                    STATUS_CODES["bad_request"],
                )

    # Validate path variables (if needed)
    for key, value in request.view_args.items():
        if not is_input_safe(value):
            return (
                jsonify(
                    {"error": f"Invalid path variable: {key} suspected SQL injection"}
                ),
                STATUS_CODES["bad_request"],
            )


@app.before_request
=======
@main_api.before_request
>>>>>>> bd5ff0db
def enforce_rate_limit():
    """
    Enforce rate limiting for all incoming requests.
    """
    if API_SERVER_RATE_LIMIT:  # Check if rate limiting is enabled
        client_ip = request.remote_addr
        if is_rate_limited(client_ip):
            return (
                jsonify({"error": "Rate limit exceeded"}),
                STATUS_CODES["too_many_requests"],
            )


# Handle unauthorized access (missing token)
@jwt.unauthorized_loader
def custom_unauthorized_response(callback):
    return jsonify({"error": "Missing or invalid token"}), STATUS_CODES["unauthorized"]


# Handle invalid tokens
@jwt.invalid_token_loader
def custom_invalid_token_response(callback):
    log(
        log_type="error",
        message=f"api reached with invalid token, callback: {callback}",
        origin_name=API_SERVER_NAME_IN_LOG,
        origin_host=API_SERVER_HOST,
        message_id="UserAction",
        structured_data=f"[host: {API_SERVER_HOST}, port: {API_SERVER_PORT}]",
    )
    return jsonify({"error": "Invalid token"}), STATUS_CODES["unprocessable_entity"]


# Handle expired tokens
@jwt.expired_token_loader
def custom_expired_token_response(jwt_header, jwt_payload):
    return jsonify({"error": "Token has expired"}), STATUS_CODES["unauthorized"]


# Handle revoked tokens (if applicable)
@jwt.revoked_token_loader
def custom_revoked_token_response(jwt_header, jwt_payload):
    return jsonify({"error": "Token has been revoked"}), STATUS_CODES["unauthorized"]


@main_api.route(f"/api/{API_VERSION}/health", methods=["GET"])
def health_check():
    """
    Health check endpoint to verify the server is running.
    """
    return jsonify({"status": "ok"}), STATUS_CODES["ok"]

if __name__ == "__main__":
<<<<<<< HEAD
    app.run(
        host=API_SERVER_HOST,
        port=API_SERVER_PORT,
        debug=API_SERVER_DEBUG_MODE,
        ssl_context=(
            (API_SERVER_SSL_CERT, API_SERVER_SSL_KEY) if API_SERVER_SSL else None
        ),
    )
=======
    main_api.run(host=API_SERVER_HOST, port=API_SERVER_PORT, debug=API_SERVER_DEBUG_MODE)
>>>>>>> bd5ff0db
    log(
        log_type="info",
        message="API server started",
        origin_name=API_SERVER_NAME_IN_LOG,
        origin_host=API_SERVER_HOST,
        message_id="UserAction",
        structured_data=f"[host='{API_SERVER_HOST}' port='{API_SERVER_PORT}']",
    )<|MERGE_RESOLUTION|>--- conflicted
+++ resolved
@@ -84,8 +84,6 @@
         )  # Remove '_bp' for the URL prefix
         print(f"Registered blueprint: {module_name} with prefix {URL_PREFIX}")
 
-<<<<<<< HEAD
-
 def is_input_safe(data: Union[str, List[Any], Dict[Any, Any]]) -> bool:
     """
     Check if the input data (string, list, or dictionary) contains SQL instructions.
@@ -115,7 +113,7 @@
         )
 
 
-@app.before_request
+@main_api.before_request
 def validate_user_data():
     """
     Validate user data for all incoming requests by checking for SQL injection, JSON presence for methods that use them and JSON format.
@@ -171,10 +169,7 @@
             )
 
 
-@app.before_request
-=======
 @main_api.before_request
->>>>>>> bd5ff0db
 def enforce_rate_limit():
     """
     Enforce rate limiting for all incoming requests.
@@ -228,8 +223,7 @@
     return jsonify({"status": "ok"}), STATUS_CODES["ok"]
 
 if __name__ == "__main__":
-<<<<<<< HEAD
-    app.run(
+    main_api.run(
         host=API_SERVER_HOST,
         port=API_SERVER_PORT,
         debug=API_SERVER_DEBUG_MODE,
@@ -237,9 +231,6 @@
             (API_SERVER_SSL_CERT, API_SERVER_SSL_KEY) if API_SERVER_SSL else None
         ),
     )
-=======
-    main_api.run(host=API_SERVER_HOST, port=API_SERVER_PORT, debug=API_SERVER_DEBUG_MODE)
->>>>>>> bd5ff0db
     log(
         log_type="info",
         message="API server started",
